--- conflicted
+++ resolved
@@ -12,12 +12,8 @@
 publish = false
 readme = "README.md"
 repository = "https://github.com/twilight-rs/twilight.git"
-<<<<<<< HEAD
 rust-version = "1.57"
-version = "0.8.3"
-=======
 version = "0.8.4"
->>>>>>> 3113d93e
 
 [dependencies]
 futures-util = { version = "0.3", default-features = false }
